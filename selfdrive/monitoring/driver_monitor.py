--- conflicted
+++ resolved
@@ -28,13 +28,8 @@
 
     self._FACE_THRESHOLD = 0.7
     self._EYE_THRESHOLD = 0.65
-<<<<<<< HEAD
-    self._SG_THRESHOLD = 0.925
-    self._BLINK_THRESHOLD = 0.861
-=======
     self._SG_THRESHOLD = 0.9
     self._BLINK_THRESHOLD = 0.87
->>>>>>> 93bc4423
 
     self._EE_THRESH11 = 0.75
     self._EE_THRESH12 = 3.25
@@ -100,11 +95,7 @@
   # no calib for roll
   pitch -= rpy_calib[1]
   yaw -= rpy_calib[2]
-<<<<<<< HEAD
   return roll_net, pitch, yaw, pitchnc, yawnc
-=======
-  return roll_net, pitch, yaw
->>>>>>> 93bc4423
 
 class DriverPose():
   def __init__(self, max_trackable):
@@ -252,11 +243,7 @@
       return
 
     self.face_detected = driver_data.faceProb > self.settings._FACE_THRESHOLD
-<<<<<<< HEAD
     self.pose.roll, self.pose.pitch, self.pose.yaw, self.pose.pitchnc, self.pose.yawnc = face_orientation_from_net(driver_data.faceOrientation, driver_data.facePosition, cal_rpy)
-=======
-    self.pose.roll, self.pose.pitch, self.pose.yaw = face_orientation_from_net(driver_data.faceOrientation, driver_data.facePosition, cal_rpy)
->>>>>>> 93bc4423
     if self.wheel_on_right:
       self.pose.yaw *= -1
     self.pose.pitch_std = driver_data.faceOrientationStd[0]
