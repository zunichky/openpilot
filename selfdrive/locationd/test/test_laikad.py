--- conflicted
+++ resolved
@@ -43,19 +43,7 @@
     self.assertEqual(msg.constellationId, 'gps')
 
   def test_laika_online(self):
-<<<<<<< HEAD
-    laikad = Laikad(auto_update=True, valid_ephem_types=EphemerisType.ULTRA_RAPID_ORBIT.orbits())
-=======
     laikad = Laikad(auto_update=True, valid_ephem_types=EphemerisType.ULTRA_RAPID_ORBIT)
-    correct_msgs = verify_messages(self.logs, laikad)
-
-    correct_msgs_expected = 560
-    self.assertEqual(correct_msgs_expected, len(correct_msgs))
-    self.assertEqual(correct_msgs_expected, len([m for m in correct_msgs if m.gnssMeasurements.positionECEF.valid]))
-
-  def test_laika_online_nav_only(self):
-    laikad = Laikad(auto_update=True, valid_ephem_types=EphemerisType.NAV)
->>>>>>> b68d21e0
     correct_msgs = verify_messages(self.logs, laikad)
 
     correct_msgs_expected = 560
@@ -98,19 +86,12 @@
           break
     # Pretend thread has loaded the orbits on startup by using the time of the first gps message.
     laikad.fetch_orbits(first_gps_time)
-<<<<<<< HEAD
-    self.assertEqual(30, len(laikad.astro_dog.orbits.keys()))
-=======
->>>>>>> b68d21e0
     correct_msgs = verify_messages(self.logs, laikad)
     correct_msgs_expected = 560
     self.assertEqual(correct_msgs_expected, len(correct_msgs))
     self.assertEqual(correct_msgs_expected, len([m for m in correct_msgs if m.gnssMeasurements.positionECEF.valid]))
 
-<<<<<<< HEAD
-=======
   @unittest.skip("Use to debug live data")
->>>>>>> b68d21e0
   def test_laika_get_orbits_now(self):
     laikad = Laikad(auto_update=False)
     laikad.fetch_orbits(GPSTime.from_datetime(datetime.utcnow()))
