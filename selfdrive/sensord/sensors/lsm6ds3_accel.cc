--- conflicted
+++ resolved
@@ -53,8 +53,6 @@
 
   value |= LSM6DS3_ACCEL_INT1_DRDY_XL;
   ret = set_register(LSM6DS3_ACCEL_I2C_REG_INT1_CTRL, value);
-<<<<<<< HEAD
-=======
 
 fail:
   return ret;
@@ -90,37 +88,11 @@
     LOGE("Could not power-down lsm6ds3 accelerometer!")
     goto fail;
   }
->>>>>>> bae94a00
 
 fail:
   return ret;
 }
 
-<<<<<<< HEAD
-int LSM6DS3_Accel::shutdown() {
-  int ret = 0;
-
-  // disable data ready interrupt for accel on INT1
-  uint8_t value = 0;
-  ret = read_register(LSM6DS3_ACCEL_I2C_REG_INT1_CTRL, &value, 1);
-  if (ret < 0) {
-    goto fail;
-  }
-
-  value &= ~(LSM6DS3_ACCEL_INT1_DRDY_XL);
-  ret = set_register(LSM6DS3_ACCEL_I2C_REG_INT1_CTRL, value);
-  if (ret < 0) {
-    goto fail;
-  }
-  return ret;
-
-fail:
-  LOGE("Could not disable lsm6ds3 acceleration interrupt!")
-  return ret;
-}
-
-=======
->>>>>>> bae94a00
 bool LSM6DS3_Accel::get_event(cereal::SensorEventData::Builder &event) {
 
   if (has_interrupt_enabled()) {
