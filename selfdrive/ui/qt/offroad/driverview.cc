#include "selfdrive/ui/qt/offroad/driverview.h"

#include <QPainter>

#include "selfdrive/ui/qt/qt_window.h"
#include "selfdrive/ui/qt/util.h"

const int FACE_IMG_SIZE = 130;

DriverViewWindow::DriverViewWindow(QWidget* parent) : QWidget(parent) {
  setAttribute(Qt::WA_OpaquePaintEvent);
  layout = new QStackedLayout(this);
  layout->setStackingMode(QStackedLayout::StackAll);

  cameraView = new CameraViewWidget("camerad", VISION_STREAM_DRIVER, true, this);
  layout->addWidget(cameraView);

  scene = new DriverViewScene(this);
  connect(cameraView, &CameraViewWidget::vipcThreadFrameReceived, scene, &DriverViewScene::frameUpdated);
  layout->addWidget(scene);
  layout->setCurrentWidget(scene);
}

void DriverViewWindow::mouseReleaseEvent(QMouseEvent* e) {
  emit done();
}

DriverViewScene::DriverViewScene(QWidget* parent) : sm({"driverStateV2"}), QWidget(parent) {
  face_img = loadPixmap("../assets/img_driver_face.png", {FACE_IMG_SIZE, FACE_IMG_SIZE});
}

void DriverViewScene::showEvent(QShowEvent* event) {
  frame_updated = false;
  is_rhd = params.getBool("IsRHD");
  params.putBool("IsDriverViewEnabled", true);
}

void DriverViewScene::hideEvent(QHideEvent* event) {
  params.putBool("IsDriverViewEnabled", false);
}

void DriverViewScene::frameUpdated() {
  frame_updated = true;
  sm.update(0);
  update();
}

void DriverViewScene::paintEvent(QPaintEvent* event) {
  QPainter p(this);

  // startup msg
  if (!frame_updated) {
    p.setPen(Qt::white);
    p.setRenderHint(QPainter::TextAntialiasing);
    configFont(p, "Inter", 100, "Bold");
    p.drawText(geometry(), Qt::AlignCenter, "camera starting");
    return;
  }

  cereal::DriverStateV2::Reader driver_state = sm["driverStateV2"].getDriverStateV2();
  cereal::DriverStateV2::DriverData::Reader driver_data;

  // is_rhd = driver_state.getWheelOnRightProb() > 0.5;
  driver_data = is_rhd ? driver_state.getRightDriverData() : driver_state.getLeftDriverData();

<<<<<<< HEAD
  bool face_detected = driver_data.getFaceProb() > 0.5;
=======
  bool face_detected = driver_data.getFaceProb() > 0.7;
>>>>>>> 712445c5
  if (face_detected) {
    auto fxy_list = driver_data.getFacePosition();
    auto std_list = driver_data.getFaceOrientationStd();
    float face_x = fxy_list[0];
    float face_y = fxy_list[1];
    float face_std = std::max(std_list[0], std_list[1]);

    float alpha = 0.7;
    if (face_std > 0.15) {
      alpha = std::max(0.7 - (face_std-0.15)*3.5, 0.0);
    }
    const int box_size = 220;
    // use approx instead of distort_points
    int fbox_x = 1080.0 - 1714.0 * face_x;
    int fbox_y = -135.0 + (504.0 + std::abs(face_x)*112.0) + (1205.0 - std::abs(face_x)*724.0) * face_y;
    p.setPen(QPen(QColor(255, 255, 255, alpha * 255), 10));
    p.drawRoundedRect(fbox_x - box_size / 2, fbox_y - box_size / 2, box_size, box_size, 35.0, 35.0);
  }

  // icon
  const int img_offset = 60;
  const int img_x = rect().left() + img_offset;
  const int img_y = rect().bottom() - FACE_IMG_SIZE - img_offset;
  p.setOpacity(face_detected ? 1.0 : 0.2);
  p.drawPixmap(img_x, img_y, face_img);
}<|MERGE_RESOLUTION|>--- conflicted
+++ resolved
@@ -63,11 +63,7 @@
   // is_rhd = driver_state.getWheelOnRightProb() > 0.5;
   driver_data = is_rhd ? driver_state.getRightDriverData() : driver_state.getLeftDriverData();
 
-<<<<<<< HEAD
-  bool face_detected = driver_data.getFaceProb() > 0.5;
-=======
   bool face_detected = driver_data.getFaceProb() > 0.7;
->>>>>>> 712445c5
   if (face_detected) {
     auto fxy_list = driver_data.getFacePosition();
     auto std_list = driver_data.getFaceOrientationStd();
