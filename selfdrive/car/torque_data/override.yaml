--- conflicted
+++ resolved
@@ -32,13 +32,10 @@
 VOLKSWAGEN PASSAT NMS: [2.5, 2.5, 0.1]
 VOLKSWAGEN SHARAN 2ND GEN: [2.5, 2.5, 0.1]
 HYUNDAI TUCSON HYBRID 4TH GEN: [2.5, 2.5, 0.0]
-<<<<<<< HEAD
 HYUNDAI SANTA CRUZ 1ST GEN: [2.7, 2.7, 0.0]
 KIA SPORTAGE 5TH GEN: [2.7, 2.7, 0.0]
 GENESIS GV70 1ST GEN: [2.42, 2.42, 0.01]
-=======
 KIA SPORTAGE HYBRID 5TH GEN: [2.5, 2.5, 0.0]
->>>>>>> 017b5b27
 
 # Dashcam or fallback configured as ideal car
 mock: [10.0, 10, 0.0]
