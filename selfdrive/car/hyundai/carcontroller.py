--- conflicted
+++ resolved
@@ -97,12 +97,8 @@
         # cruise standstill resume
         elif CC.cruiseControl.resume:
           if not (self.CP.flags & HyundaiFlags.CANFD_ALT_BUTTONS):
-<<<<<<< HEAD
-            can_sends.append(hyundaicanfd.create_buttons(self.packer, self.CP, CS.buttons_counter+1, Buttons.RES_ACCEL))
-=======
             for _ in range(20):
-              can_sends.append(hyundaicanfd.create_buttons(self.packer, CS.buttons_counter+1, Buttons.RES_ACCEL))
->>>>>>> bae94a00
+              can_sends.append(hyundaicanfd.create_buttons(self.packer, self.CP, CS.buttons_counter+1, Buttons.RES_ACCEL))
             self.last_button_frame = self.frame
     else:
 
