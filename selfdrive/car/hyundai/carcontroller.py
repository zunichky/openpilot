--- conflicted
+++ resolved
@@ -71,15 +71,12 @@
 
     if self.CP.carFingerprint in HDA2_CAR:
       # steering control
-<<<<<<< HEAD
       if self.CP.carFingerprint in CAR.GENESIS_GV70:
-        can_sends.append(hda2can.create_lfa(self.packer, CC.enabled, self.frame, CC.latActive, apply_steer))
-        can_sends.append(hda2can.create_lfa_icon(self.packer, CC.enabled, self.frame))
+        can_sends.append(hda2can.create_lfa(self.packer, CC.enabled, CC.latActive, apply_steer))
+        can_sends.append(hda2can.create_lfa_icon(self.packer, CC.enabled))
       else:
-        can_sends.append(hda2can.create_lkas(self.packer, CC.enabled, self.frame, CC.latActive, apply_steer))
-=======
+        can_sends.append(hda2can.create_lkas(self.packer, CC.enabled, CC.latActive, apply_steer))
       can_sends.append(hda2can.create_lkas(self.packer, CC.enabled, CC.latActive, apply_steer))
->>>>>>> 5c2cb8fb
 
       if self.frame % 5 == 0:
         can_sends.append(hda2can.create_cam_0x2a4(self.packer, CS.cam_0x2a4))
@@ -88,23 +85,14 @@
       if (self.frame - self.last_button_frame) * DT_CTRL > 0.25:
         if CC.cruiseControl.cancel:
           for _ in range(20):
-<<<<<<< HEAD
             can_sends.append(hda2can.create_buttons(self.packer, CS.buttons_counter+1, Buttons.CANCEL, self.car_fingerprint))
-=======
-            can_sends.append(hda2can.create_buttons(self.packer, CS.buttons_counter+1, Buttons.CANCEL))
->>>>>>> 5c2cb8fb
           self.last_button_frame = self.frame
 
         # cruise standstill resume
         elif CC.cruiseControl.resume:
-<<<<<<< HEAD
           can_sends.append(hda2can.create_buttons(self.packer, CS.buttons_counter+1, Buttons.RES_ACCEL, self.car_fingerprint))
-=======
-          can_sends.append(hda2can.create_buttons(self.packer, CS.buttons_counter+1, Buttons.RES_ACCEL))
->>>>>>> 5c2cb8fb
           self.last_button_frame = self.frame
     else:
-
       # tester present - w/ no response (keeps radar disabled)
       if self.CP.openpilotLongitudinalControl:
         if self.frame % 100 == 0:
