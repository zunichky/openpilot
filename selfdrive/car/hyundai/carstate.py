--- conflicted
+++ resolved
@@ -5,11 +5,7 @@
 from common.conversions import Conversions as CV
 from opendbc.can.parser import CANParser
 from opendbc.can.can_define import CANDefine
-<<<<<<< HEAD
-from selfdrive.car.hyundai.values import DBC, FEATURES, CAMERA_SCC_CAR, HDA2_CAR, EV_CAR, HYBRID_CAR, Buttons, CarControllerParams, CAR
-=======
-from selfdrive.car.hyundai.values import DBC, FEATURES, CAMERA_SCC_CAR, CANFD_CAR, EV_CAR, HYBRID_CAR, Buttons, CarControllerParams
->>>>>>> e68631f4
+from selfdrive.car.hyundai.values import DBC, FEATURES, CAMERA_SCC_CAR, CANFD_CAR, EV_CAR, HYBRID_CAR, Buttons, CarControllerParams, CAR
 from selfdrive.car.interfaces import CarStateBase
 
 PREV_BUTTON_SAMPLES = 8
@@ -22,15 +18,10 @@
 
     self.cruise_buttons = deque([Buttons.NONE] * PREV_BUTTON_SAMPLES, maxlen=PREV_BUTTON_SAMPLES)
     self.main_buttons = deque([Buttons.NONE] * PREV_BUTTON_SAMPLES, maxlen=PREV_BUTTON_SAMPLES)
-
-<<<<<<< HEAD
-    if CP.carFingerprint in CAR.GENESIS_GV70:
+    if CP.carFingerprint in CANFD_CAR:
+      self.shifter_values = can_define.dv["ACCELERATOR"]["GEAR"]
+    elif CP.carFingerprint in CAR.GENESIS_GV70:
       self.shifter_values = can_define.dv["GEAR"]["GEAR"]
-    elif CP.carFingerprint in HDA2_CAR:
-=======
-    if CP.carFingerprint in CANFD_CAR:
->>>>>>> e68631f4
-      self.shifter_values = can_define.dv["ACCELERATOR"]["GEAR"]
     elif self.CP.carFingerprint in FEATURES["use_cluster_gears"]:
       self.shifter_values = can_define.dv["CLU15"]["CF_Clu_Gear"]
     elif self.CP.carFingerprint in FEATURES["use_tcu_gears"]:
