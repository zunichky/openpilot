--- conflicted
+++ resolved
@@ -171,15 +171,9 @@
   # Genesis
   CAR.GENESIS_G70: HyundaiCarInfo("Genesis G70 2018-19", "All", harness=Harness.hyundai_f),
   CAR.GENESIS_G70_2020: HyundaiCarInfo("Genesis G70 2020", "All", harness=Harness.hyundai_f),
-<<<<<<< HEAD
-  CAR.GENESIS_G80: HyundaiCarInfo("Genesis G80 2018", "All", harness=Harness.hyundai_h),
-  CAR.GENESIS_G90: HyundaiCarInfo("Genesis G90 2018", "All", harness=Harness.hyundai_c),
-  CAR.GENESIS_GV70: HyundaiCarInfo("Genesis GV70 2022", "All", harness=Harness.hyundai_l),
-
-=======
   CAR.GENESIS_G80: HyundaiCarInfo("Genesis G80 2017-19", "All", harness=Harness.hyundai_h),
   CAR.GENESIS_G90: HyundaiCarInfo("Genesis G90 2017-18", "All", harness=Harness.hyundai_c),
->>>>>>> 5c2cb8fb
+  CAR.GENESIS_GV70: HyundaiCarInfo("Genesis GV70 2022", "All", harness=Harness.hyundai_l),
 }
 
 class Buttons:
@@ -883,19 +877,17 @@
       b'\xf1\x81640H0051\x00\x00\x00\x00\x00\x00\x00\x00',
     ],
   },
-<<<<<<< HEAD
   CAR.GENESIS_GV70: {
-  (Ecu.transmission, 0x7e1, None): [b'\xf1\x8795441-47785\x00\xf1\x89G16\x00\x00\x00\x00\x00\x00\x00\xf1\x82SJK1T25XXXG16NS0'],
-  (Ecu.engine, 0x7e0, None): [b'\xf1\x82JKBWD5TMA3XXXH0E'],
-  (Ecu.eps, 0x7d4, None): [b'\xf1\x8757700AR000 \xf1\x00JK  MDPS R 1.00 1.04 57700AR000  4JKDR104'],
-  (Ecu.fwdCamera, 0x7c4, None): [b'\xf1\x00JK1 MFC  AT USA LHD 1.00 1.04 99211-AR000 210204'],
-=======
+    (Ecu.transmission, 0x7e1, None): [b'\xf1\x8795441-47785\x00\xf1\x89G16\x00\x00\x00\x00\x00\x00\x00\xf1\x82SJK1T25XXXG16NS0'],
+    (Ecu.engine, 0x7e0, None): [b'\xf1\x82JKBWD5TMA3XXXH0E'],
+    (Ecu.eps, 0x7d4, None): [b'\xf1\x8757700AR000 \xf1\x00JK  MDPS R 1.00 1.04 57700AR000  4JKDR104'],
+    (Ecu.fwdCamera, 0x7c4, None): [b'\xf1\x00JK1 MFC  AT USA LHD 1.00 1.04 99211-AR000 210204'],
+  },
   CAR.GENESIS_G90: {
     (Ecu.transmission, 0x7e1, None): [b'\xf1\x87VDGMD15866192DD3x\x88x\x89wuFvvfUf\x88vWwgwwwvfVgx\x87o\xff\xbc^\xf1\x81E14\x00\x00\x00\x00\x00\x00\x00\xf1\x00bcshcm49  E14\x00\x00\x00\x00\x00\x00\x00SHI0G50NB1tc5\xb7'],
     (Ecu.fwdRadar, 0x7d0, None): [b'\xf1\x00HI__ SCC F-CUP      1.00 1.01 96400-D2100         '],
     (Ecu.fwdCamera, 0x7c4, None): [b'\xf1\x00HI  LKAS AT USA LHD 1.00 1.00 95895-D2020 160302'],
     (Ecu.engine, 0x7e0, None): [b'\xf1\x810000000000\x00'],
->>>>>>> 5c2cb8fb
   },
   CAR.KONA: {
     (Ecu.fwdRadar, 0x7d0, None): [b'\xf1\x00OS__ SCC F-CUP      1.00 1.00 95655-J9200         ', ],
