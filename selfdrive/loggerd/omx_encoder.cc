--- conflicted
+++ resolved
@@ -154,14 +154,9 @@
 
 
 // ***** encoder functions *****
-<<<<<<< HEAD
-OmxEncoder::OmxEncoder(const char* filename, CameraType type, int width, int height, int fps, int bitrate, bool h265, bool downscale, bool write) {
-=======
-
-OmxEncoder::OmxEncoder(const char *filename, int in_width, int in_height, int fps, int bitrate,
+OmxEncoder::OmxEncoder(const char *filename, CameraType type, int in_width, int in_height, int fps, int bitrate,
                        bool h265, int out_width, int out_height, bool write)
     : in_width(in_width), in_height(in_height), out_width(out_width), out_height(out_height) {
->>>>>>> 50e60987
   this->filename = filename;
   this->type = type;
   this->write = write;
