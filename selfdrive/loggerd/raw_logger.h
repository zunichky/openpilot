--- conflicted
+++ resolved
@@ -15,13 +15,8 @@
 
 class RawLogger : public VideoEncoder {
  public:
-<<<<<<< HEAD
-  RawLogger(const char* filename, CameraType type, int width, int height, int fps,
-            int bitrate, bool h265, bool downscale, bool write = true);
-=======
-  RawLogger(const char* filename, int in_width, int in_height, int fps,
+  RawLogger(const char* filename, CameraType type, int in_width, int in_height, int fps,
             int bitrate, bool h265, int out_width, int out_height, bool write = true);
->>>>>>> 50e60987
   ~RawLogger();
   int encode_frame(const uint8_t *y_ptr, const uint8_t *u_ptr, const uint8_t *v_ptr, uint64_t ts);
   void encoder_open(const char* path);
